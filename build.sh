--- conflicted
+++ resolved
@@ -115,11 +115,7 @@
     exit "${errorCode}"
 }
 
-<<<<<<< HEAD
-productsToBuild="federate access datasync directory datagovernance datagovernancepap"
-=======
-productsToBuild="federate access datasync directory datagovernance central"
->>>>>>> 66cc8a14
+productsToBuild="federate access datasync directory datagovernance datagovernancepap central"
 OSesToBuild="alpine centos ubuntu"
 #
 # Parse the provided arguments, if any
