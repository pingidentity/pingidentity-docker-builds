#!/usr/bin/env sh
<<<<<<< HEAD
=======
#
>>>>>>> 91bb6574
#
# This is called after the start or restart sequence has finished and before 
# the server within the container starts
#<|MERGE_RESOLUTION|>--- conflicted
+++ resolved
@@ -1,8 +1,5 @@
 #!/usr/bin/env sh
-<<<<<<< HEAD
-=======
 #
->>>>>>> 91bb6574
 #
 # This is called after the start or restart sequence has finished and before 
 # the server within the container starts
