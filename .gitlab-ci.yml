--- conflicted
+++ resolved
@@ -20,11 +20,6 @@
     - docker image build -t pingidentity/pingcommon ./pingcommon
     - docker image build -t pingidentity/pingdatacommon ./pingdatacommon
     - docker image build -t pingidentity/pingbase ./pingbase
-<<<<<<< HEAD
-  tags:
-    - docker
-=======
->>>>>>> 41b056d6
 
 pingdownloader:
   stage: build_foundation
@@ -192,39 +187,27 @@
       - pingbase/*
       - pingdownloader/*
 
-<<<<<<< HEAD
-pingfederate:
-  stage: build
-  script:
-    - docker image build -t pingidentity/pingfederate ./pingfederate
+test_pingfederate:
+  stage: test
+  script:
     - docker-compose -f ./pingfederate/build.test.yml up --exit-code-from sut
+  only:
+    changes:
+      - pingfederate/*
+      - pingcommon/*
+      - pingbase/*
+      - pingdownloader/*
+
+deploy_pingfederate:
+  stage: build
+  script:
     - docker push pingidentity/pingfederate
-=======
-test_pingfederate:
-  stage: test
-  script:
-    - docker-compose -f ./pingfederate/build.test.yml up --exit-code-from sut
->>>>>>> 41b056d6
   only:
     changes:
       - pingfederate/*
       - pingcommon/*
       - pingbase/*
-      - pingdownloader/*
-
-<<<<<<< HEAD
-=======
-deploy_pingfederate:
-  stage: build
-  script:
-    - docker push pingidentity/pingfederate
-  only:
-    changes:
-      - pingfederate/*
-      - pingcommon/*
-      - pingbase/*
-
->>>>>>> 41b056d6
+
 # pingdirectoryproxy:
 #   stage: build
 #   script:
@@ -237,10 +220,6 @@
 #       - pingdatacommon/*
 #       - pingbase/*
 #       - pingdownloader/*
-<<<<<<< HEAD
-
-=======
->>>>>>> 41b056d6
 # pingdelegator:
 #   stage: build
 #   script:
