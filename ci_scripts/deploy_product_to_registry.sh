#!/usr/bin/env bash
test -n "${VERBOSE}" && set -x

#
# Usage printing function
#
usage ()
{
cat <<END_USAGE
Usage: ${0} {options}
    where {options} include:

    -r, --registry
        The registry to deploy new image tags to (may be specified multiple times)
    -l, --registry-file
        The file with the list of registries to deploy to (must be provided if --registry is omitted)
    * -p, --product
        The name of the product for which to build a docker image
    -v, --version
        the version of the product for which to build a docker image
        this setting overrides the versions in the version file of the target product
    -s, --shim
        the name of the operating system shim for which to build a docker image
    -d, --default-shim
        the name of the operating system shim to consider default and override metadata
    -j, --jvm
        the id of the jvm to deploy
    -J, --default-jvm
        the id of the jvm to consider default and override metadata
    --dry-run
        does everything except actually call the docker command and prints it instead
    --help
        Display general usage information

    Either --registry or --registry-file MUST be provided
END_USAGE
    test -n "${*}" && echo "${*}"
    exit 99
}

function tag_and_push ()
{
    _source="${FOUNDATION_REGISTRY}/${productToDeploy}:${fullTag}"
    _target="${registryToDeployTo}/${productToDeploy}:${1}"
    test -z "${dryRun}" \
        && docker tag ${_source} ${_target}
    if test -z "${isLocalBuild}"
    then
        echo "Pushing ${_target}"
        ${dryRun} docker push ${_target}
        ${dryRun} docker image rm -f ${_target}
    else
        echo "${_target}"
    fi
}

_registryList=""
while ! test -z "${1}"
do
    case "${1}" in
        -p|--product)
            shift
            test -z "${1}" && usage "You must provide a product to build"
            productToDeploy="${1}"
            ;;
        -r|--registry)
            shift
            test -z "${1}" && usage "You must provide a registry"
            # registryToDeployTo=${1}
            _registryList="${_registryList:+${_registryList} }${1}"
            ;;
        -l|--registry-file)
            shift
            test -z "${1}" && usage "You must provide a registry file"
            test -f "${1}" || usage "The registry file provided does not exist or is not a file"
            while read -r _registry 
            do
                if test -n "${_registry}"
                then
                    _registryList="${_registryList:+${_registryList} }${_registry}"
                fi
            done < "${1}"
            ;;
        -j|--jvm)
            shift
            test -z "${1}" && usage "You must provide a JVM id"
            jvmsToDeploy="${jvmsToDeploy:+${jvmsToDeploy} }${1}"
            ;;
        -J|--default-jvm)
            shift
            test -z "${1}" && usage "You must provide a JVM id"
            defaultJvm="${1}"
            ;;
        -s|--shim)
            shift
            test -z "${1}" && usage "You must provide an OS Shim"
            shimsToDeploy="${shimsToDeploy:+${shimsToDeploy} }${1}"
            ;;
        -d|--default-shim)
            shift
            test -z "${1}" && usage "You must provide a default OS Shim"
            defaultShim="${1}"
            ;;
        -v|--version)
            shift
            test -z "${1}" && usage "You must provide a version to build"
            versionsToDeploy="${versionsToDeploy:+${versionsToDeploy} }${1}"
            ;;
        --dry-run)
            dryRun="echo"
            ;;
        --help)
            usage
            ;;
        *)
            usage "Unrecognized option"
            ;;
    esac
    shift
done

_commitHasTags=$( git tag --points-at "${CI_COMMIT_SHA}" )
_commitBranch=$( git branch --contains "${CI_COMMIT_SHA}" )
<<<<<<< HEAD
test -z "${dryRun}" \
    && test -z "${_commitHasTags}" \
    && test "${_commitBranch}" != "* master" \
    && echo "ERROR: are you sure this script should be running??" \
    && exit 1
=======
# test -z "${dryRun}" \
#     && test -z "${_commitHasTags}" \
#     && test "${_commitBranch}" != "* master" \
#     && echo "ERROR: are you sure this script should be running??" \
#     && exit 1
>>>>>>> 65e81daf

test -z "${_registryList}" \
    && usage "Specifying a registry to deploy to is required"
test -z "${productToDeploy}" \
    && usage "Specifying a product to deploy is required"

if test -z "${CI_COMMIT_REF_NAME}"
then
    # shellcheck disable=SC2046 
    CI_PROJECT_DIR="$( cd $( dirname "${0}" )/.. || exit 97 ; pwd )"
    test -z "${CI_PROJECT_DIR}" && echo "Invalid call to dirname ${0}" && exit 97
fi
CI_SCRIPTS_DIR="${CI_PROJECT_DIR}/ci_scripts"
# shellcheck source=./ci_tools.lib.sh
. "${CI_SCRIPTS_DIR}/ci_tools.lib.sh"

if test -z "${versionsToDeploy}"
then
    versionsToDeploy=$( _getAllVersionsToDeployForProduct "${productToDeploy}" )
fi
latestVersion=$( _getLatestVersionForProduct "${productToDeploy}" )

#
# Determine whether the commit is associated with a sprint tag 
#   a print tag ends with 4 digits, YYMM
#
for tag in $( git tag --points-at "$gitRevLong" )
do
    if test -z "$( echo ${tag} | sed 's/^[0-9]\{4\}$//' )"
    then
        sprint="${tag}"
        break
    fi
done
# _dateStamp=$( date '%y%m%d')
banner "Deploying ${productToDeploy}"
for _version in ${versionsToDeploy}
do
    if test -z "${shimsToDeploy}"
    then 
        _shimsToDeploy=$( _getShimsToDeployForProductVersion "${productToDeploy}" "${_version}" ) 
    else
        _shimsToDeploy=${shimsToDeploy}
    fi
    if test -z "${defaultShim}" 
    then 
        defaultShim=$( _getDefaultShimForProductVersion "${productToDeploy}" "${_version}" )
    fi
    for _shim in ${_shimsToDeploy} 
    do
        _shimLongTag=$( _getLongTag "${_shim}" )
        fullTag="${_version}-${_shimLongTag}-${ciTag}"

        if test -z "${jvmsToDeploy}"
        then
            _jvmsToBuild=$( _getJVMsToDeployForProductVersionShim "${productToDeploy}" "${_version}" "${_shim}" )
        else
            _jvmsToBuild=${jvmsToDeploy}
        fi

        if test -z "${defaultJvm}"
        then
            defaultJvm=$( _getPreferredJVMForProductVersionShim "${productToDeploy}" "${_version}" "${_shim}" )
        fi

        for _jvm in ${_jvmsToBuild}
        do
            banner "Processing ${productToDeploy} ${_shim} ${_jvm}"
            fullTag="${_version}-${_shimLongTag}-${_jvm}-${ciTag}"
            test -z "${dryRun}" \
                && docker pull "${FOUNDATION_REGISTRY}/${productToDeploy}:${fullTag}"
            _jvmVersion=$( _getJVMVersionForID "${_jvm}" )
            for registryToDeployTo in ${_registryList}
            do
                tag_and_push "${_version}-${_shimLongTag}-java${_jvmVersion}-edge"
                if test -n "${sprint}" 
                then
                    tag_and_push "${sprint}-${_shimLongTag}-${_version}"
                    if test "${_version}" = "${latestVersion}"
                    then
                        tag_and_push "${sprint}-${_shimLongTag}-latest"
                        tag_and_push "${_shimLongTag}-latest"
                    fi

                    if test "${_shim}" = "${defaultShim}"
                    then
                        tag_and_push "${sprint}-${_version}"
                        tag_and_push "${_version}-latest"
                        tag_and_push "${_version}"

                        #if it's latest product version and a sprint, then it's "latest" overall and also just "edge". 
                        if test "${_version}" = "${latestVersion}"
                        then
                            tag_and_push "latest"
                            tag_and_push "${sprint}"
                        fi
                    fi
                fi

                if test "${_jvm}" = "${defaultJvm}"
                then
                    tag_and_push "${_version}-${_shimLongTag}-edge"
                    if test "${_shim}" = "${defaultShim}" 
                    then
                        tag_and_push "${_version}-edge"
                        if test "${_version}" = "${latestVersion}" 
                        then
                            tag_and_push "edge"
                        fi
                    fi
                fi
            done
            test -z "${dryRun}" \
                && docker image rm -f "${FOUNDATION_REGISTRY}/${productToDeploy}:${fullTag}"
        done
    done
done
exit 0<|MERGE_RESOLUTION|>--- conflicted
+++ resolved
@@ -121,19 +121,11 @@
 
 _commitHasTags=$( git tag --points-at "${CI_COMMIT_SHA}" )
 _commitBranch=$( git branch --contains "${CI_COMMIT_SHA}" )
-<<<<<<< HEAD
-test -z "${dryRun}" \
-    && test -z "${_commitHasTags}" \
-    && test "${_commitBranch}" != "* master" \
-    && echo "ERROR: are you sure this script should be running??" \
-    && exit 1
-=======
 # test -z "${dryRun}" \
 #     && test -z "${_commitHasTags}" \
 #     && test "${_commitBranch}" != "* master" \
 #     && echo "ERROR: are you sure this script should be running??" \
 #     && exit 1
->>>>>>> 65e81daf
 
 test -z "${_registryList}" \
     && usage "Specifying a registry to deploy to is required"
