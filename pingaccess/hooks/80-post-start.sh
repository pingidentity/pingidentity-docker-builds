#!/usr/bin/env sh
#
# Ping Identity DevOps - Docker Build Hooks
#
#- This script is used to import any configurations that are
#- needed after PingAccess starts

# shellcheck source=pingcommon.lib.sh
. "${HOOKS_DIR}/pingcommon.lib.sh"

<<<<<<< HEAD
if test ${RUN_PLAN} = "START" ; then
  echo "Check for configuration to import.."
  if ! test -f ${STAGING_DIR}/instance/conf/pa.jwk ; then
    echo "INFO: No 'pa.jwk' found in /instance/conf"
    if ! test -f ${STAGING_DIR}/instance/data/data.json ; then
      echo "INFO: No file named 'data.json' found in /instance/data"
      echo "INFO: skipping config import"
    fi
  else 
    run_hook "81-import-initial-configuration.sh"
  fi
=======
#change initial Password

if test -z "${OPERATIONAL_MODE}" || test "${OPERATIONAL_MODE}" = "CLUSTERED_CONSOLE"  ; then
  echo "INFO: waiting for PingAccess to start before importing configuration"
  wait-for localhost:9000 -t 200 --  "${HOOKS_DIR}/81-after-start-process.sh"
>>>>>>> 6eaf202b
fi<|MERGE_RESOLUTION|>--- conflicted
+++ resolved
@@ -8,23 +8,9 @@
 # shellcheck source=pingcommon.lib.sh
 . "${HOOKS_DIR}/pingcommon.lib.sh"
 
-<<<<<<< HEAD
-if test ${RUN_PLAN} = "START" ; then
-  echo "Check for configuration to import.."
-  if ! test -f ${STAGING_DIR}/instance/conf/pa.jwk ; then
-    echo "INFO: No 'pa.jwk' found in /instance/conf"
-    if ! test -f ${STAGING_DIR}/instance/data/data.json ; then
-      echo "INFO: No file named 'data.json' found in /instance/data"
-      echo "INFO: skipping config import"
-    fi
-  else 
-    run_hook "81-import-initial-configuration.sh"
-  fi
-=======
 #change initial Password
 
 if test -z "${OPERATIONAL_MODE}" || test "${OPERATIONAL_MODE}" = "CLUSTERED_CONSOLE"  ; then
   echo "INFO: waiting for PingAccess to start before importing configuration"
   wait-for localhost:9000 -t 200 --  "${HOOKS_DIR}/81-after-start-process.sh"
->>>>>>> 6eaf202b
 fi